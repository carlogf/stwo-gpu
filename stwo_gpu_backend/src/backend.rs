use serde::{Deserialize, Serialize};
<<<<<<< HEAD
use stwo_prover::core::backend::{Backend, BackendForChannel};
use stwo_prover::core::channel::Blake2sChannel;
use stwo_prover::core::proof_of_work::GrindOps;
use stwo_prover::core::vcs::blake2_merkle::Blake2sMerkleChannel;
=======
use stwo_prover::core::{
    backend::{simd::SimdBackend, Backend, BackendForChannel},
    channel::Blake2sChannel,
    proof_of_work::GrindOps,
    vcs::blake2_merkle::Blake2sMerkleChannel,
};
>>>>>>> b70c4a2d

#[derive(Copy, Clone, Debug, Serialize, Deserialize)]
pub struct CudaBackend;

impl Backend for CudaBackend {}
<<<<<<< HEAD
impl BackendForChannel<Blake2sMerkleChannel> for CudaBackend {}

impl GrindOps<Blake2sChannel> for CudaBackend {
    fn grind(_channel: &Blake2sChannel, _pow_bits: u32) -> u64 {
        todo!()
    }
}
=======

impl GrindOps<Blake2sChannel> for CudaBackend {
    fn grind(channel: &Blake2sChannel, pow_bits: u32) -> u64 {
        SimdBackend::grind(channel, pow_bits)
    }
}

impl BackendForChannel<Blake2sMerkleChannel> for CudaBackend {}

>>>>>>> b70c4a2d
<|MERGE_RESOLUTION|>--- conflicted
+++ resolved
@@ -1,31 +1,15 @@
 use serde::{Deserialize, Serialize};
-<<<<<<< HEAD
-use stwo_prover::core::backend::{Backend, BackendForChannel};
-use stwo_prover::core::channel::Blake2sChannel;
-use stwo_prover::core::proof_of_work::GrindOps;
-use stwo_prover::core::vcs::blake2_merkle::Blake2sMerkleChannel;
-=======
 use stwo_prover::core::{
     backend::{simd::SimdBackend, Backend, BackendForChannel},
     channel::Blake2sChannel,
     proof_of_work::GrindOps,
     vcs::blake2_merkle::Blake2sMerkleChannel,
 };
->>>>>>> b70c4a2d
 
 #[derive(Copy, Clone, Debug, Serialize, Deserialize)]
 pub struct CudaBackend;
 
 impl Backend for CudaBackend {}
-<<<<<<< HEAD
-impl BackendForChannel<Blake2sMerkleChannel> for CudaBackend {}
-
-impl GrindOps<Blake2sChannel> for CudaBackend {
-    fn grind(_channel: &Blake2sChannel, _pow_bits: u32) -> u64 {
-        todo!()
-    }
-}
-=======
 
 impl GrindOps<Blake2sChannel> for CudaBackend {
     fn grind(channel: &Blake2sChannel, pow_bits: u32) -> u64 {
@@ -35,4 +19,3 @@
 
 impl BackendForChannel<Blake2sMerkleChannel> for CudaBackend {}
 
->>>>>>> b70c4a2d
